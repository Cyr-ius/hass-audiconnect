{
  "domain": "audiconnect",  
  "name": "Audi Connect",  
  "after_dependencies": ["lock"],
  "codeowners": ["@cyr-ius"],
  "config_flow": true,
  "dependencies": [],
  "documentation": "https://github.com/cyr-ius/hass-audiconnect",
  "homekit": {},
  "iot_class": "cloud_polling",
  "issue_tracker": "https://github.com/cyr-ius/hass-audiconnect/issues",
<<<<<<< HEAD
  "requirements": ["bs4"],
=======
  "loggers": ["audiconnectpy"],
  "requirements": [],
>>>>>>> 4f2d6186
  "ssdp": [],
  "version": "1.0.3",
  "zeroconf": []
}<|MERGE_RESOLUTION|>--- conflicted
+++ resolved
@@ -9,12 +9,8 @@
   "homekit": {},
   "iot_class": "cloud_polling",
   "issue_tracker": "https://github.com/cyr-ius/hass-audiconnect/issues",
-<<<<<<< HEAD
+  "loggers": ["audiconnectpy"],
   "requirements": ["bs4"],
-=======
-  "loggers": ["audiconnectpy"],
-  "requirements": [],
->>>>>>> 4f2d6186
   "ssdp": [],
   "version": "1.0.3",
   "zeroconf": []
